package main

import (
	"fmt"
	"io/ioutil"

	"gopkg.in/yaml.v2"
)

type conf struct {
	Jobs []job `yaml:"jobs"`
}

type job struct {
	Discovery discovery `yaml:"discovery"`
	Metrics   []metric  `yaml:"metrics"`
}

type discovery struct {
	Region     string `yaml:"region"`
	Type       string `yaml:"type"`
	SearchTags []tag  `yaml:"searchTags"`
}

type metric struct {
	Name       string   `yaml:"name"`
	Statistics []string `yaml:"statistics"`
	Period     int      `yaml:"period"`
	Length     int      `yaml:"length"`
	NilToZero  bool     `yaml:"nilToZero"`
}

type tag struct {
	Key   string `yaml:"Key"`
	Value string `yaml:"Value"`
}

func (c *conf) loadConf(file *string) error {
	yamlFile, err := ioutil.ReadFile(*file)
	if err != nil {
		return err
	}
	err = yaml.Unmarshal(yamlFile, c)
	if err != nil {
		return err
	}

	return c
}

func (c *conf) verifyService() *conf {
	for _, job := range c.Jobs {
		if !stringInSlice(job.Discovery.Type, supportedServices) {
			return fmt.Errorf("Service is not in known list!: %v", job.Discovery.Type)
		}
	}
<<<<<<< HEAD
	return c
=======
	return nil
>>>>>>> f65a161b
}<|MERGE_RESOLUTION|>--- conflicted
+++ resolved
@@ -2,9 +2,8 @@
 
 import (
 	"fmt"
+	"gopkg.in/yaml.v2"
 	"io/ioutil"
-
-	"gopkg.in/yaml.v2"
 )
 
 type conf struct {
@@ -35,7 +34,7 @@
 	Value string `yaml:"Value"`
 }
 
-func (c *conf) loadConf(file *string) error {
+func (c *conf) load(file *string) error {
 	yamlFile, err := ioutil.ReadFile(*file)
 	if err != nil {
 		return err
@@ -45,18 +44,10 @@
 		return err
 	}
 
-	return c
-}
-
-func (c *conf) verifyService() *conf {
 	for _, job := range c.Jobs {
 		if !stringInSlice(job.Discovery.Type, supportedServices) {
 			return fmt.Errorf("Service is not in known list!: %v", job.Discovery.Type)
 		}
 	}
-<<<<<<< HEAD
-	return c
-=======
 	return nil
->>>>>>> f65a161b
 }